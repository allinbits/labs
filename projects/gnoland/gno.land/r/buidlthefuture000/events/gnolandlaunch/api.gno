--- conflicted
+++ resolved
@@ -85,14 +85,6 @@
 			panic(ufmt.Sprintf("error: event with id %d not found", id))
 		}
 		return component.RenderComponent(path, evt)
-<<<<<<< HEAD
-	case path == "":
-		var LandingPage strings.Builder
-		LandingPage.WriteString(keynoteHeading.Markdown + "\n\n")
-		LandingPage.WriteString(component.RenderComponent(path, registry.GetEvent(id).Agenda()))
-		LandingPage.WriteString(ufmt.Sprintf("[➕ Add GopherCon to your calendar](%s)\n\n", url.QueryEscape(gopherconICS)))
-		return LandingPage.String()
-=======
 	// case strings.HasPrefix(path, "?tag="):
 	//	tag := strings.TrimPrefix(path, "?tag=")
 	//	return AgendaMarkdown(id, tag)
@@ -105,7 +97,6 @@
 			agenda.SetBanner(banner) // inject banner
 			return component.RenderComponent(path, agenda)
 		}
->>>>>>> 2b6488ef
 	default:
 		panic("invalid path")
 	}
